--- conflicted
+++ resolved
@@ -24,9 +24,6 @@
 from renku.ui.api.models.plan import CompositePlan, Plan
 from renku.ui.api.models.project import Project
 
-<<<<<<< HEAD
-__all__ = ("CompositePlan", "Dataset", "Input", "Link", "Mapping", "Output", "Parameter", "Plan", "Project")
-=======
 __all__ = (
     "Activity",
     "CompositePlan",
@@ -39,5 +36,4 @@
     "Plan",
     "Project",
     "RDFGraph",
-)
->>>>>>> c85790b3
+)